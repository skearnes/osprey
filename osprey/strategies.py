from __future__ import print_function, absolute_import, division
import sys
import json
import inspect
import socket
from argparse import Namespace

import numpy as np
from six.moves.urllib.error import HTTPError, URLError
from six.moves.urllib.request import urlopen
from six.moves.urllib.parse import urlparse
DEFAULT_TIMEOUT = socket._GLOBAL_DEFAULT_TIMEOUT


from sklearn.utils import check_random_state
try:
    from hyperopt import (Trials, tpe, fmin, STATUS_OK, STATUS_RUNNING,
                          STATUS_FAIL)
except ImportError:
    # hyperopt is optional, but required for hyperopt_tpe()
    pass

from .search_space import EnumVariable


class BaseStrategy(object):
    short_name = None

    def suggest(self, history, searchspace):
        """
        Parameters
        ----------
        history : list of 3-tuples
            History of past function evaluations. Each element in history
            should be a tuple `(params, score, status)`, where `params` is a
            dict mapping parameter names to values
        searchspace : SearchSpace
            Instance of search_space.SearchSpace
        random_state :i nteger or numpy.RandomState, optional
            The random seed for sampling. If an integer is given, it fixes the
            seed. Defaults to the global numpy random number generator.

        Returns
        -------
        new_params : dict
        """
        raise NotImplementedError()


class RandomSearch(BaseStrategy):
    short_name = 'random'

    def __init__(self, seed=None):
        self.seed = seed

    def suggest(self, history, searchspace):
        """Randomly suggest params from searchspace.
        """
        return searchspace.rvs(self.seed)


class HyperoptTPE(BaseStrategy):
    short_name = 'hyperopt_tpe'

    def __init__(self, seed=None):
        self.seed = seed

    def suggest(self, history, searchspace):
        """
        Suggest params to maximize an objective function based on the
        function evaluation history using a tree of Parzen estimators (TPE),
        as implemented in the hyperopt package.

        Use of this function requires that hyperopt be installed.
        """
        # This function is very odd, because as far as I can tell there's
        # no real documented API for any of the internals of hyperopt. Its
        # execution model is that hyperopt calls your objective function
        # (instead of merely providing you with suggested points, and then
        # you calling the function yourself), and its very tricky (for me)
        # to use the internal hyperopt data structures to get these predictions
        # out directly.

        # so they path we take in this function is to construct a synthetic
        # hyperopt.Trials database which from the `history`, and then call
        # hyoperopt.fmin with a dummy objective function that logs the value
        # used, and then return that value to our client.

        # The form of the hyperopt.Trials database isn't really documented in
        # the code -- most of this comes from reverse engineering it, by
        # running fmin() on a simple function and then inspecting the form of
        # the resulting trials object.
        if 'hyperopt' not in sys.modules:
            raise ImportError('No module named hyperopt')

        random = check_random_state(self.seed)
        hp_searchspace = searchspace.to_hyperopt()

        trials = Trials()
        for i, (params, score, status) in enumerate(history):
            if status == 'SUCCEEDED':
                # we're doing maximization, hyperopt.fmin() does minimization,
                # so we need to swap the sign
                result = {'loss': -score, 'status': STATUS_OK}
            elif status == 'PENDING':
                result = {'status': STATUS_RUNNING}
            elif status == 'FAILED':
                result = {'status': STATUS_FAIL}
            else:
                raise RuntimeError('unrecognized status: %s' % status)

            # the vals key in the trials dict is basically just the params
            # dict, but enum variables (hyperopt hp.choice() nodes) are
            # different, because the index of the parameter is specified
            # in vals, not the parameter itself.

            vals = {}
            for var in searchspace:
                if isinstance(var, EnumVariable):
                    # get the index in the choices of the parameter, and use
                    # that.
                    matches = [i for i, c in enumerate(var.choices)
                               if c == params[var.name]]
                    assert len(matches) == 1
                    vals[var.name] = matches
                else:
                    # the other big difference is that all of the param values
                    # are wrapped in length-1 lists.
                    vals[var.name] = [params[var.name]]

            trials.insert_trial_doc({
                'misc': {
                    'cmd': ('domain_attachment', 'FMinIter_Domain'),
                    'idxs': dict((k, [i]) for k in hp_searchspace.keys()),
                    'tid': i,
                    'vals': vals,
                    'workdir': None},
                'result': result,
                'tid': i,
                # bunch of fixed fields that hyperopt seems to require
                'owner': None, 'spec': None, 'state': 2, 'book_time': None,
                'exp_key': None, 'refresh_time': None, 'version': 0
                })

        trials.refresh()
        chosen_params_container = []

        def mock_fn(x):
            # http://stackoverflow.com/a/3190783/1079728
            # to get around no nonlocal keywork in python2
            chosen_params_container.append(x)
            return 0

        fmin(fn=mock_fn, algo=tpe.suggest, space=hp_searchspace, trials=trials,
             max_evals=len(trials.trials)+1,
             **self._hyperopt_fmin_random_kwarg(random))
        chosen_params = chosen_params_container[0]

        return chosen_params

    @staticmethod
    def _hyperopt_fmin_random_kwarg(random):
        if 'rstate' in inspect.getargspec(fmin).args:
            # 0.0.3-dev version uses this argument
            kwargs = {'rstate': random}
        elif 'rseed' in inspect.getargspec(fmin).args:
            # 0.0.2 version uses different argument
            kwargs = {'rseed': random.randint(2**32-1)}
        return kwargs


class MOE(BaseStrategy):
    short_name = 'moe'

    def __init__(self, url=None, noise_variance=0.1):
        self.url = url
        self.noise_variance = noise_variance

        if self.url:
            self._use_local_moe = False
        else:
            try:
                # check if it's importable
                from moe.views.rest.gp_next_points_epi import GpNextPointsEpi
                # force flake8 not to complain about unused import
                bool(GpNextPointsEpi)
                self._use_local_moe = True
            except ImportError:
                msg = ('with strategy = "moe", either "url" parameter must be '
                       'set to point to an external MOE REST API, or you must '
                       'have a local copy of MOE installed and importable. '
                       'See the MOE documentation at '
                       'http://yelp.github.io/MOE/ for details')
                raise RuntimeError(msg)

    def suggest(self, history, searchspace):
        """Suggest params to maximize an objective function based on the
        function evaluation history using a Gaussian Process Expected
        Parallel Improvement (GPEI) algorithm, as implemented by MOE [1].

        .. [1] http://yelp.github.io/MOE/index.html
        """
        request = self._build_request(history, searchspace)

        if self._use_local_moe:
            results = self._call_moe_locally(request)
        else:
            results = self._call_moe_rest_api(request)

        return self._build_response(results, searchspace)

    def _build_request(self, history, searchspace):
        points_sampled = []
        points_being_sampled = []
        for param_dict, score, status in history:
            # transform points into the MOE domain. This invloves bringing
            # int and enum variables to floating point, etc.
<<<<<<< HEAD
            point = searchspace.point_to_moe(param_dict)

=======
            point = [var.point_to_moe(param_dict[var.name])
                     for var in searchspace]
>>>>>>> 7ea9cf1a
            if status == 'SUCCEEDED':
                points_sampled.append({
                    'point': point,
                    'value': -score,
                    'value_var': self.noise_variance,
                })
            elif status == 'PENDING':
                points_being_sampled.append(point)
            elif status == 'FAILED':
                pass
                # not sure how to deal with these yet
            else:
                raise RuntimeError('unrecognized status: %s' % status)

        # shift the 'score' to be zero mean, which is suggested
        # in the MOE docs
        # http://yelp.github.io/MOE/moe.views.schemas.html#moe.views.schemas.base_schemas.GpHistoricalInfo
        mean = np.mean([p['value'] for p in points_sampled])
        for p in points_sampled:
            p['value'] = p['value'] - mean

        return {
            'num_to_sample': 1,
            'domain_info': {
                'dim': searchspace.n_dims,
                'domain_bounds': [var.domain_to_moe() for var in searchspace],
            }, 'gp_historical_info': {
                'points_sampled': points_sampled
            },
            'points_being_sampled': points_being_sampled
        }

    def _build_response(self, results, searchspace):
        if 'optimizer_success' not in results['status']:
            raise ValueError('failure from MOE. received %s' % results)

        # Note that MOE only deals with float-valued variables, so we have
        # a transform step on either side, where int and enum valued variables
        # are transformed before calling moe, and then the result suggested by
        # MOE needs to be reverse-transformed.
        out = {}
        for moevalue, var in zip(results['points_to_sample'][0], searchspace):
            out[var.name] = var.point_from_moe(float(moevalue))

        return out

    def _call_moe_rest_api(self, request):
        endpoint = self.url + '/gp/next_points/epi'
        parsed = urlparse(endpoint)
        if parsed.netloc == '':
            endpoint = 'http://' + endpoint

        if not bool(urlparse(endpoint)):
            raise RuntimeError('moe url "%s" is not a valid endpoint' %
                               endpoint)

        jdata = json.dumps(request).encode('utf-8')
        resp = urlopen_with_retries(endpoint, jdata)
        result = json.loads(resp.read().decode('utf-8'))
        return result

    def _call_moe_locally(self, request):
        from moe.views.rest.gp_next_points_epi import GpNextPointsEpi

        mock_object = Namespace(json_body=request)
        gp_next_points_epi = GpNextPointsEpi(mock_object)
        result = gp_next_points_epi.gp_next_points_epi_view()
        return result


def urlopen_with_retries(url, data=None, timeout=DEFAULT_TIMEOUT, n_retries=3):
    for i in range(n_retries):
        try:
            return urlopen(url=url, data=data, timeout=timeout)
        except (URLError, HTTPError) as e:
            continue
    raise e<|MERGE_RESOLUTION|>--- conflicted
+++ resolved
@@ -215,13 +215,7 @@
         for param_dict, score, status in history:
             # transform points into the MOE domain. This invloves bringing
             # int and enum variables to floating point, etc.
-<<<<<<< HEAD
             point = searchspace.point_to_moe(param_dict)
-
-=======
-            point = [var.point_to_moe(param_dict[var.name])
-                     for var in searchspace]
->>>>>>> 7ea9cf1a
             if status == 'SUCCEEDED':
                 points_sampled.append({
                     'point': point,
